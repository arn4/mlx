--- conflicted
+++ resolved
@@ -96,8 +96,12 @@
         self.assertTrue(mx.allclose(a, b))
 
         self.assertEqual(mx.random.normal().dtype, mx.random.normal(dtype=None).dtype)
-
-<<<<<<< HEAD
+        
+        # Test not getting -inf or inf with half precison
+        for hp in [mx.float16, mx.bfloat16]:
+            a = abs(mx.random.normal(shape=(10000,), loc=0, scale=1, dtype=hp))
+            self.assertTrue(mx.all(a < mx.inf))
+
     def test_multivariate_normal(self):
         key = mx.random.key(0)
         mean = mx.array([0, 0])
@@ -177,12 +181,6 @@
             mean, cov, shape=(n_test,), key=key, stream=mx.cpu
         )
         check_jointly_gaussian(data, mean, cov)
-=======
-        # Test not getting -inf or inf with half precison
-        for hp in [mx.float16, mx.bfloat16]:
-            a = abs(mx.random.normal(shape=(10000,), loc=0, scale=1, dtype=hp))
-            self.assertTrue(mx.all(a < mx.inf))
->>>>>>> f48bc496
 
     def test_randint(self):
         a = mx.random.randint(0, 1, [])
